--- conflicted
+++ resolved
@@ -4,13 +4,7 @@
 import os
 import sys
 import tempfile as tf
-<<<<<<< HEAD
 from multiprocessing import cpu_count, Pool
-from typing import Callable, Dict, Optional
-import xml.etree.ElementTree as ET
-from yaml import YAMLError
-=======
->>>>>>> 2b9061a8
 
 from . import graphtage
 from . import printer as printermodule
@@ -99,13 +93,10 @@
             default=None,
             help=f'equivalent to `--to-mime {mime}`'
         )
-<<<<<<< HEAD
     default_thread_count = max(cpu_count() - 1, 1)
     parser.add_argument('--threads', '-t', type=int, default=default_thread_count,
         help=f'number of threads to use (default is #CPUs - 1 = {default_thread_count})')
-=======
     parser.add_argument('--only-edits', '-e', action='store_true', help='only print the edits rather than a full diff')
->>>>>>> 2b9061a8
     formatting = parser.add_argument_group(title='output formatting')
     formatting.add_argument('--format', '-f', choices=graphtage.FILETYPES_BY_TYPENAME.keys(), default=None,
                             help='output format for the diff (default is to use the format of FROM_PATH)')
@@ -244,14 +235,6 @@
 
     with PathOrStdin(args.FROM_PATH) as from_path:
         with PathOrStdin(args.TO_PATH) as to_path:
-<<<<<<< HEAD
-            from_tree = build_tree_handling_errors(
-                from_path, allow_key_edits=not args.no_key_edits, mime_type=from_mime)
-            to_tree = build_tree_handling_errors(
-                to_path, allow_key_edits=not args.no_key_edits, mime_type=to_mime)
-            with thread_pool as pool:
-                from_tree.diff(to_tree, pool=pool).print(printer)
-=======
             from_format = graphtage.get_filetype(from_path, from_mime)
             to_format = graphtage.get_filetype(to_path, to_mime)
             from_tree = from_format.build_tree_handling_errors(from_path, allow_key_edits=not args.no_key_edits)
@@ -261,7 +244,8 @@
                     printer.write(str(edit))
                     printer.newline()
             else:
-                diff = from_tree.diff(to_tree)
+                with thread_pool as pool:
+                    diff = from_tree.diff(to_tree, pool=pool)
                 if args.format is not None:
                     formatter = graphtage.FILETYPES_BY_TYPENAME[args.format].get_default_formatter()
                 else:
@@ -270,7 +254,6 @@
                     # YAML only gets a two-space indent
                     printer.indent_str = '  '
                 formatter.print(printer, diff)
->>>>>>> 2b9061a8
     printer.write('\n')
     printer.close()
 
